--- conflicted
+++ resolved
@@ -109,15 +109,12 @@
         Returns:
             Vector: A vector object.
         """
-<<<<<<< HEAD
-        matrix = t()
         # Undo translation: since vectors do not have an origin, translation
         # is a no-op when applied to them.
-        matrix.translate(-matrix.x0, -matrix.y0)
-        new_dx, new_dy = matrix.transform_point(self.dx, self.dy)
-=======
-        new_dx, new_dy = t() * (self.dx, self.dy)
->>>>>>> 7e5f7bc2
+        aff = t()
+        aff.c = 0
+        aff.f = 0
+        new_dx, new_dy = aff * (self.dx, self.dy)
         return Vector(new_dx, new_dy)
 
     def rotate(self, by: float) -> "Vector":
