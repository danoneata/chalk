import math

from dataclasses import dataclass
from io import BytesIO
from typing import Any, List, Optional, Tuple

import PIL
import cairo
import cairosvg
import xml.etree.ElementTree as ET

from svgwrite import Drawing
from svgwrite.base import BaseElement
from svgwrite.shapes import Rect

from chalk import transform as tx
from chalk.bounding_box import BoundingBox
<<<<<<< HEAD
from chalk.point import Point, Vector, ORIGIN
from chalk.trace import Trace, SignedDistance
from chalk.segment import Line, Segment, line_circle_intersection

=======
from chalk.point import ORIGIN, Point, Vector
from chalk.style import Style
>>>>>>> 7e5f7bc2

PyLatex = Any
PyLatexElement = Any
PyCairoContext = Any


@dataclass
class Shape:
    """Shape class."""

    def get_bounding_box(self) -> BoundingBox:
        raise NotImplementedError

    def get_trace(self) -> Trace:
        # default trace based on bounding box
        box = self.get_bounding_box()
        return Path.rectangle(box.width, box.height).get_trace()

    def render(self, ctx: PyCairoContext) -> None:
        pass

    def render_svg(self, dwg: Drawing) -> BaseElement:
        return dwg.g()

    def render_tikz(self, p: PyLatex, style: Style) -> PyLatexElement:
        return p.TikZScope()


@dataclass
class Circle(Shape):
    """Circle class."""

    radius: float

    def get_bounding_box(self) -> BoundingBox:
        tl = Point(-self.radius, -self.radius)
        br = Point(+self.radius, +self.radius)
        return BoundingBox(tl, br)

    def get_trace(self) -> Trace:
        def f(p: Point, v: Vector) -> List[SignedDistance]:
            line = Line(p, v)
            return sorted(line_circle_intersection(line, self.radius))

        return Trace(f)

    def render(self, ctx: PyCairoContext) -> None:
        ctx.arc(ORIGIN.x, ORIGIN.y, self.radius, 0, 2 * math.pi)

    def render_svg(self, dwg: Drawing) -> BaseElement:
        return dwg.circle((ORIGIN.x, ORIGIN.y), self.radius)

    def render_tikz(self, pylatex: PyLatex, style: Style) -> PyLatexElement:
        return pylatex.TikZDraw(
            [pylatex.TikZCoordinate(0, 0), "circle"],
            options=pylatex.TikZOptions(
                radius=self.radius, **style.to_tikz(pylatex)
            ),
        )


@dataclass
class Rectangle(Shape):
    """Rectangle class."""

    width: float
    height: float
    radius: Optional[float] = None

    def get_bounding_box(self) -> BoundingBox:
        left = ORIGIN.x - self.width / 2
        top = ORIGIN.y - self.height / 2
        tl = Point(left, top)
        br = Point(left + self.width, top + self.height)
        return BoundingBox(tl, br)

    def get_trace(self) -> Trace:
        # FIXME For rounded corners the following trace is not accurate
        return Path.rectangle(self.width, self.height).get_trace()

    def render(self, ctx: PyCairoContext) -> None:
        x = left = ORIGIN.x - self.width / 2
        y = top = ORIGIN.y - self.height / 2
        if self.radius is None:
            ctx.rectangle(left, top, self.width, self.height)
        else:
            r = self.radius
            ctx.arc(x + r, y + r, r, math.pi, 3 * math.pi / 2)
            ctx.arc(x + self.width - r, y + r, r, 3 * math.pi / 2, 0)
            ctx.arc(x + self.width - r, y + self.height - r, r, 0, math.pi / 2)
            ctx.arc(x + r, y + self.height - r, r, math.pi / 2, math.pi)
            ctx.close_path()

    def render_svg(self, dwg: Drawing) -> BaseElement:
        left = ORIGIN.x - self.width / 2
        top = ORIGIN.y - self.height / 2
        return dwg.rect(
            (left, top),
            (self.width, self.height),
            rx=self.radius,
            ry=self.radius,
        )

    def render_tikz(self, pylatex: PyLatex, style: Style) -> PyLatexElement:
        left = ORIGIN.x - self.width / 2
        top = ORIGIN.y - self.height / 2
        return pylatex.TikZDraw(
            [
                pylatex.TikZCoordinate(left, top),
                "rectangle",
                pylatex.TikZCoordinate(left + self.width, top + self.height),
            ],
            options=pylatex.TikZOptions(**style.to_tikz(pylatex)),
        )


@dataclass
class Path(Shape, tx.Transformable):
    """Path class."""

    points: List[Point]
    arrow: bool = False

    @classmethod
    def from_point(cls, point: Point) -> "Path":
        return cls([point])

    @classmethod
    def from_list_of_tuples(
        cls, coords: List[Tuple[float, float]], arrow: bool = False
    ) -> "Path":
        points = [Point(x, y) for x, y in coords]
        return cls(points, arrow)

    @property
    def segments(self) -> List[Segment]:
        return [
            Segment(p, q) for p, q in zip(self.points[1:], self.points[:-1])
        ]

    @staticmethod
    def hrule(length: float) -> "Path":
        return Path.from_list_of_tuples([(-length / 2, 0), (length / 2, 0)])

    @staticmethod
    def vrule(length: float) -> "Path":
        return Path.from_list_of_tuples([(0, -length / 2), (0, length / 2)])

    @staticmethod
    def rectangle(width: float, height: float) -> "Path":
        # Should I reuse the `polygon` function to define `rectangle`?
        # polygon(4, 1, math.pi / 4).scale_x(width).scale_y(height)
        x = width / 2
        y = height / 2
        return Path.from_list_of_tuples(
            [(-x, y), (x, y), (x, -y), (-x, -y), (-x, y)]
        )

    @staticmethod
    def polygon(sides: int, radius: float, rotation: float = 0) -> "Path":
        coords = []
        n = sides + 1
        for s in range(n):
            # Rotate to align with x axis.
            t = 2.0 * math.pi * s / sides + (math.pi / 2 * sides) + rotation
            coords.append((radius * math.cos(t), radius * math.sin(t)))
        return Path.from_list_of_tuples(coords)

    @staticmethod
    def regular_polygon(sides: int, side_length: float) -> "Path":
        return Path.polygon(
            sides, side_length / (2 * math.sin(math.pi / sides))
        )

    def get_bounding_box(self) -> BoundingBox:
        box = BoundingBox(self.points[0], self.points[0])
        for p in self.points:
            box = box.enclose(p)
        return box

    def get_trace(self) -> Trace:
        return Trace.concat(segment.get_trace() for segment in self.segments)

    def apply_transform(self, t: tx.Transform) -> "Path":  # type: ignore
        return Path([p.apply_transform(t) for p in self.points])

    def render(self, ctx: PyCairoContext) -> None:
        p, *rest = self.points
        ctx.move_to(p.x, p.y)
        for p in rest:
            ctx.line_to(p.x, p.y)

    def render_svg(self, dwg: Drawing) -> BaseElement:
        line = dwg.polyline([(p.x, p.y) for p in self.points])
        if self.arrow:
            line.set_markers((None, False, dwg.defs.elements[0]))
        return line

    def render_tikz(self, pylatex: PyLatex, style: Style) -> PyLatexElement:
        pts = []
        for p in self.points:
            pts.append(pylatex.TikZCoordinate(p.x, p.y))
            pts.append("--")

        return pylatex.TikZDraw(
            pts[:-1], options=pylatex.TikZOptions(**style.to_tikz(pylatex))
        )


@dataclass
class Arc(Shape):
    """Arc class."""

    radius: float
    angle0: float
    angle1: float

    def __post_init__(self) -> None:
        surface = cairo.SVGSurface("undefined.svg", 1280, 200)
        self.ctx = cairo.Context(surface)

    def get_bounding_box(self) -> BoundingBox:
        self.render(self.ctx)
        l, t, r, b = self.ctx.path_extents()
        return BoundingBox(Point(l, t), Point(r, b))

    def render(self, ctx: PyCairoContext) -> None:
        ctx.arc(0, 0, self.radius, self.angle0, self.angle1)

    def render_svg(self, dwg: Drawing) -> BaseElement:
        u = Vector.from_polar(self.radius, self.angle0)
        v = Vector.from_polar(self.radius, self.angle1)
        path = dwg.path(fill="none")
        path.push(
            "M {} {} A {} {} 0 0 1 {} {}".format(
                u.dx, u.dy, self.radius, self.radius, v.dx, v.dy
            )
        )
        return path

    def render_tikz(self, pylatex: PyLatex, style: Style) -> PyLatexElement:
        start = 180 * (self.angle0 / math.pi)
        end = 180 * (self.angle1 / math.pi)
        return pylatex.TikZDraw(
            [
                pylatex.TikZCoordinate(
                    self.radius * math.cos(self.angle0),
                    self.radius * math.sin(self.angle0),
                ),
                "arc",
            ],
            options=pylatex.TikZOptions(
                radius=self.radius,
                **{"start angle": start, "end angle": end},
                **style.to_tikz(pylatex),
            ),
        )


@dataclass
class Text(Shape):
    """Text class."""

    text: str
    font_size: Optional[float]

    def __post_init__(self) -> None:
        surface = cairo.SVGSurface("undefined.svg", 1280, 200)
        self.ctx = cairo.Context(surface)

    def get_bounding_box(self) -> BoundingBox:
        self.ctx.select_font_face("sans-serif")
        if self.font_size is not None:
            self.ctx.set_font_size(self.font_size)
        extents = self.ctx.text_extents(self.text)
        left = extents.x_bearing - (extents.width / 2)
        top = extents.y_bearing
        tl = Point(left, top)
        br = Point(left + extents.x_advance, top + extents.height)
        self.bb = BoundingBox(tl, br)

        return self.bb

    def render(self, ctx: PyCairoContext) -> None:
        ctx.select_font_face("sans-serif")
        if self.font_size is not None:
            ctx.set_font_size(self.font_size)
        extents = ctx.text_extents(self.text)

        ctx.move_to(-(extents.width / 2), (extents.height / 2))
        ctx.text_path(self.text)

    def render_svg(self, dwg: Drawing) -> BaseElement:
        dx = -(self.bb.width / 2)
        return dwg.text(
            self.text,
            transform=f"translate({dx}, 0)",
            style=f"""text-align:center; dominant-baseline:middle;
                      font-family:sans-serif; font-weight: bold;
                      font-size:{self.font_size}px""",
        )

    def render_tikz(self, pylatex: PyLatex, style: Style) -> PyLatexElement:
        opts = {}
        opts["font"] = "\\small\\sffamily"
        opts["scale"] = str(
            3.5
            * (1 if self.font_size is None else self.font_size)
            * (1 if style.scale is None else style.scale)
        )
        styles = style.to_tikz(pylatex)
        if styles["fill"] is not None:
            opts["text"] = styles["fill"]
        return pylatex.TikZNode(
            text=self.text,
            # Scale parameters based on observations
            options=pylatex.TikZOptions(**opts),
        )


def from_pil(
    im: PIL.Image,
    alpha: float = 1.0,
    format: cairo.Format = cairo.FORMAT_ARGB32,
) -> cairo.Surface:
    assert format in (cairo.FORMAT_RGB24, cairo.FORMAT_ARGB32), (
        "Unsupported pixel format: %s" % format
    )
    if "A" not in im.getbands():
        im.putalpha(int(alpha * 256.0))
    arr = bytearray(im.tobytes("raw", "BGRa"))
    surface = cairo.ImageSurface.create_for_data(
        arr, format, im.width, im.height  # type:ignore
    )
    return surface


@dataclass
class Image(Shape):
    """Image class."""

    local_path: str
    url_path: Optional[str]

    def __post_init__(self) -> None:
        if self.local_path.endswith("svg"):
            out = BytesIO()
            cairosvg.svg2png(url=self.local_path, write_to=out)
        else:
            out = open(self.local_path, "rb")  # type:ignore

        self.im = PIL.Image.open(out)
        self.height = self.im.height
        self.width = self.im.width

    def get_bounding_box(self) -> BoundingBox:
        left = ORIGIN.x - self.width / 2
        top = ORIGIN.y - self.height / 2
        tl = Point(left, top)
        br = Point(left + self.width, top + self.height)
        return BoundingBox(tl, br)

    def render(self, ctx: PyCairoContext) -> None:
        surface = from_pil(self.im)
        ctx.set_source_surface(surface, -(self.width / 2), -(self.height / 2))
        ctx.paint()

    def render_svg(self, dwg: Drawing) -> BaseElement:
        dx = -self.width / 2
        dy = -self.height / 2
        return dwg.image(
            href=self.url_path, transform=f"translate({dx}, {dy})"
        )


@dataclass
class Spacer(Shape):
    """Spacer class."""

    width: float
    height: float

    def get_bounding_box(self) -> BoundingBox:
        left = ORIGIN.x - self.width / 2
        top = ORIGIN.y - self.height / 2
        tl = Point(left, top)
        br = Point(left + self.width, top + self.height)
        return BoundingBox(tl, br)

    def render_tikz(self, pylatex: PyLatex, style: Style) -> PyLatexElement:
        left = ORIGIN.x - self.width / 2
        top = ORIGIN.y - self.height / 2
        return pylatex.TikZPath(
            [
                pylatex.TikZCoordinate(left, top),
                "rectangle",
                pylatex.TikZCoordinate(left + self.width, top + self.height),
            ]
        )


class Raw(Rect):  # type: ignore
    """Shape class.

    A fake SVG node for importing latex.
    """

    def __init__(self, st: str):
        self.xml = ET.fromstring(st)

    def get_xml(self) -> ET.Element:
        return self.xml


@dataclass
class Latex(Shape):
    """Latex class."""

    text: str

    def __post_init__(self) -> None:
        # Need to install latextools for this to run.
        import latextools

        # Border ensures no cropping.
        latex_eq = latextools.render_snippet(
            f"{self.text}",
            commands=[latextools.cmd.all_math],
            config=latextools.DocumentConfig(
                "standalone", {"crop=true,border=0.1cm"}
            ),
        )
        self.eq = latex_eq.as_svg()
        self.width = self.eq.width
        self.height = self.eq.height
        self.content = self.eq.content
        # From latextools Ensures no clash between multiple math statements
        id_prefix = f"embed-{hash(self.content)}-"
        self.content = (
            self.content.replace('id="', f'id="{id_prefix}')
            .replace('="url(#', f'="url(#{id_prefix}')
            .replace('xlink:href="#', f'xlink:href="#{id_prefix}')
        )

    def get_bounding_box(self) -> BoundingBox:
        left = ORIGIN.x - self.width / 2
        top = ORIGIN.y - self.height / 2
        tl = Point(left, top)
        br = Point(left + self.width, top + self.height)
        return BoundingBox(tl, br).scale(0.05)

    def render(self, ctx: PyCairoContext) -> None:
        raise NotImplementedError

    def render_svg(self, dwg: Drawing) -> BaseElement:
        dx, dy = -self.width / 2, -self.height / 2
        g = dwg.g(transform=f"scale(0.05) translate({dx} {dy})")
        g.add(Raw(self.content))
        return g<|MERGE_RESOLUTION|>--- conflicted
+++ resolved
@@ -15,15 +15,10 @@
 
 from chalk import transform as tx
 from chalk.bounding_box import BoundingBox
-<<<<<<< HEAD
 from chalk.point import Point, Vector, ORIGIN
+from chalk.segment import Line, Segment, line_circle_intersection
+from chalk.style import Style
 from chalk.trace import Trace, SignedDistance
-from chalk.segment import Line, Segment, line_circle_intersection
-
-=======
-from chalk.point import ORIGIN, Point, Vector
-from chalk.style import Style
->>>>>>> 7e5f7bc2
 
 PyLatex = Any
 PyLatexElement = Any
